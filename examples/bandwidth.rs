extern crate reed_solomon;
<<<<<<< HEAD
=======
extern crate rustc_serialize;
>>>>>>> 8c78194b

use reed_solomon::Encoder;
use reed_solomon::Decoder;

struct Generator {
    pub bytes: u64,
    pub num: u8
}

impl Generator {
    fn new() -> Generator {
        Generator {
            bytes: 0,
            num: 2
        }
    }
}

impl Iterator for Generator {
    type Item = u8;
    fn next(&mut self) -> Option<u8> {
        self.bytes += 1;
        self.num = self.num.rotate_right(1);
        Some(self.num)
    }
}

use std::thread;
use std::time::Duration;
use std::sync::mpsc;

// Returns MB/s
fn encoder_bandwidth(data_len: usize, ecc_len: usize) -> f32 { 
     // Measure encoding bandwidth
    let (tx, thr_rx) = mpsc::channel();
    let (thr_tx, rx) = mpsc::channel();
    
    thread::spawn(move || {
        let mut generator = Generator::new();
        let encoder = Encoder::new(ecc_len);

        let mut buffer = vec![0; data_len];
        while thr_rx.try_recv().is_err() {
            for i in 0..data_len {
                buffer[i] = generator.next().unwrap(); 
            }

            encoder.encode(&buffer);
        }

        thr_tx.send(generator.bytes).unwrap();
    });

    thread::sleep(Duration::from_secs(1));

    tx.send(()).unwrap();
    let bytes = rx.recv().unwrap();
    let kbytes = (bytes / 1024) as f32;
    kbytes / 1024.0
}

fn decoder_bandwidth(data_len: usize, ecc_len: usize, errors: usize) -> f32 {
     // Measure decoder bandwidth
    let (tx, thr_rx) = mpsc::channel();
    let (thr_tx, rx) = mpsc::channel();
    
    thread::spawn(move || {
        let mut generator = Generator::new();
        let encoder = Encoder::new(ecc_len);
        let decoder = Decoder::new(ecc_len);

        let mut buffer = vec![0; data_len];
        for i in 0..data_len {
            buffer[i] = generator.next().unwrap(); 
        }

        let mut encoded = encoder.encode(&buffer);
        for i in 0..errors {
            encoded[i] = 0;
        } 

        let mut bytes = 0;
        while thr_rx.try_recv().is_err() {
            decoder.decode(&encoded, None).unwrap();            
            bytes += data_len;
        }

        thr_tx.send(bytes).unwrap();
    });

    thread::sleep(Duration::from_secs(1));

    tx.send(()).unwrap();
    let bytes = rx.recv().unwrap();
    let kbytes = (bytes / 1024) as f32;
    kbytes / 1024.0
} 

#[derive(RustcEncodable)]
struct BenchResult {
    data_len: usize,
    ecc_len: usize,
    encoder: EncoderResult,
    decoder: Vec<DecoderResult>
} 

#[derive(RustcEncodable)]
struct EncoderResult {
    bandwidth: f32
}

#[derive(RustcEncodable)]
struct DecoderResult {
    errors: usize,
    bandwidth: f32
}

fn main() {
<<<<<<< HEAD
    println!("Reed-Solomon(data: {}, ecc: {})", DATA_LEN, ECC_LEN);
    println!("Encoder bandwidth: {0:.2} MB/s", encoder_bandwidth());
    for i in 0..((ECC_LEN / 2) + 1) {
        println!("Decoder bandwidth, {0} errors: {1:.2} MB/s", i, decoder_bandwidth(i));
    }
=======
    let results: Vec<BenchResult> = [(251, 4), (239, 16), (223, 32)].iter().map(|case| {
        let data_len = case.0;
        let ecc_len = case.1;

        BenchResult {
            data_len: data_len,
            ecc_len: ecc_len,
            encoder: EncoderResult {
                bandwidth: encoder_bandwidth(data_len, ecc_len),
            },
            decoder: (0..(ecc_len / 2) + 1).map(|e| DecoderResult {
                errors: e,
                bandwidth: decoder_bandwidth(data_len, ecc_len, e)
            }).collect()
        }
    }).collect();

    let json = rustc_serialize::json::encode(&results).unwrap();
    println!("{}", json);
>>>>>>> 8c78194b
}<|MERGE_RESOLUTION|>--- conflicted
+++ resolved
@@ -1,8 +1,5 @@
 extern crate reed_solomon;
-<<<<<<< HEAD
-=======
 extern crate rustc_serialize;
->>>>>>> 8c78194b
 
 use reed_solomon::Encoder;
 use reed_solomon::Decoder;
@@ -121,13 +118,6 @@
 }
 
 fn main() {
-<<<<<<< HEAD
-    println!("Reed-Solomon(data: {}, ecc: {})", DATA_LEN, ECC_LEN);
-    println!("Encoder bandwidth: {0:.2} MB/s", encoder_bandwidth());
-    for i in 0..((ECC_LEN / 2) + 1) {
-        println!("Decoder bandwidth, {0} errors: {1:.2} MB/s", i, decoder_bandwidth(i));
-    }
-=======
     let results: Vec<BenchResult> = [(251, 4), (239, 16), (223, 32)].iter().map(|case| {
         let data_len = case.0;
         let ecc_len = case.1;
@@ -147,5 +137,4 @@
 
     let json = rustc_serialize::json::encode(&results).unwrap();
     println!("{}", json);
->>>>>>> 8c78194b
 }